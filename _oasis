OASISFormat: 0.4
Name:        ocaml-tls
Version:     0.1.1
Synopsis:    TLS support for OCaml
Authors:     Hannes Mehnert <hannes@mehnert.org>, David Kaloper <david@numm.org>
Maintainers: David Kaloper <david@numm.org>, Hannes Mehnert <hannes@mehnert.org>
Homepage:    https://github.com/mirleft/ocaml-tls
License:     FreeBSD
Plugins:     META (0.4), DevFiles (0.4)
BuildTools:  ocamlbuild
Description:
  TLS support on top of OCaml


Flag "lwt"
  Description : Lwt_unix backend
  Default     : true

Flag "mirage"
  Description : Mirage backend
  Default     : true

Library "tls"
  Path            : lib/
  Modules         : Tracing, Ciphersuite, Packet, Core,
                    Printer, Reader, Writer, Config,
                    Engine
  InternalModules : Control, Sexp_ext, Crypto, Utils,
                    State, Handshake_common, Handshake_crypto,
                    Handshake_server, Handshake_client
  Pack            : true
  BuildDepends    : cstruct.syntax, sexplib.syntax, nocrypto, x509
#, bisect

Library "tests"
  Path            : tests/
  Modules         : Testlib, Readertests, Writertests, Readerwritertests, Unittests
  Install         : false
  Build          $: flag(tests)
  BuildDepends    : tls, oUnit, cstruct.unix

Library "tls-lwt"
  Build          $: flag(lwt)
  FindlibName     : lwt
  FindlibParent   : tls
  Path            : lwt
  Modules         : Tls_lwt, X509_lwt
  BuildDepends    : x509, tls, lwt.syntax, lwt.unix, cstruct.lwt

Library "tls-mirage"
  Build          $: flag(mirage)
  FindlibName     : mirage
  FindlibParent   : tls
  Path            : mirage
  Modules         : Tls_mirage
<<<<<<< HEAD
  BuildDepends    : x509, tls, mirage-types, ipaddr, lwt, lwt.syntax
=======
  BuildDepends    : x509, tls, mirage, lwt, lwt.syntax, io-page
>>>>>>> dbec4ba7

Executable "test_runner"
  Build          $: flag(tests)
  Path            : tests/
  Install         : false
  CompiledObject  : native
  MainIs          : unittestrunner.ml
  BuildDepends    : tls, tests

Test it
  Command         : $test_runner -runner sequential
  Run            $: flag(tests)
#  PostCommand     : (cd _build; bisect-report -html ../coverage `find ../ -name 'bisect*.out'` ; find ../ -name 'bisect*.out' -delete)

# Random examples.

Executable "feedback"
  Build          $: flag(tests)
  Path            : tests/
  Install         : false
  CompiledObject  : native
  MainIs          : feedback.ml
  BuildDepends    : tests, cstruct.unix

Executable "starttls_server"
  Build          $: flag(lwt) && flag(tests)
  Path            : lwt/examples/
  Install         : false
  CompiledObject  : native
  MainIs          : starttls_server.ml
  BuildDepends    : tls.lwt, str

Executable "echo_server"
  Build          $: flag(lwt) && flag(tests)
  Path            : lwt/examples/
  Install         : false
  CompiledObject  : native
  MainIs          : echo_server.ml
  BuildDepends    : tls.lwt

Executable "echo_client"
  Build          $: flag(lwt) && flag(tests)
  Path            : lwt/examples/
  Install         : false
  CompiledObject  : native
  MainIs          : echo_client.ml
  BuildDepends    : tls.lwt

Executable "http_client"
  Build          $: flag(lwt) && flag(tests)
  Path            : lwt/examples/
  Install         : false
  CompiledObject  : native
  MainIs          : http_client.ml
  BuildDepends    : tls.lwt

Executable "test_server"
  Build          $: flag(lwt) && flag(tests)
  Path            : lwt/examples/
  Install         : false
  CompiledObject  : native
  MainIs          : test_server.ml
  BuildDepends    : tls.lwt

Executable "test_client"
  Build          $: flag(lwt) && flag(tests)
  Path            : lwt/examples/
  Install         : false
  CompiledObject  : native
  MainIs          : test_client.ml
  BuildDepends    : tls.lwt

Document api
  Title: Documentation and API reference
  Abstract: OCaml-TLS implements transport layer security in OCaml. It consists
            of a pure core (Engine), and several effectful frontends (tls-lwt,
            tls-mirage). Application developers who want to use TLS in OCaml
            should read the frontend documentation, frontend developers the
            core documentation.
  Type: ocamlbuild (0.3)
  BuildTools+: ocamldoc
  XOcamlbuildPath: doc
  XOcamlbuildModules: lib/Engine, lib/Config, lib/Core,
                      lib/Ciphersuite, lib/Packet,
                      lib/Printer, lib/Reader, lib/Writer
  Install: false<|MERGE_RESOLUTION|>--- conflicted
+++ resolved
@@ -53,11 +53,7 @@
   FindlibParent   : tls
   Path            : mirage
   Modules         : Tls_mirage
-<<<<<<< HEAD
-  BuildDepends    : x509, tls, mirage-types, ipaddr, lwt, lwt.syntax
-=======
-  BuildDepends    : x509, tls, mirage, lwt, lwt.syntax, io-page
->>>>>>> dbec4ba7
+  BuildDepends    : x509, tls, mirage-types, ipaddr, lwt, lwt.syntax, io-page
 
 Executable "test_runner"
   Build          $: flag(tests)
