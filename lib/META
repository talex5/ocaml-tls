# OASIS_START
<<<<<<< HEAD
# DO NOT EDIT (digest: 3b8156b87a32319f0097285d02aee110)
=======
# DO NOT EDIT (digest: c592bbcacf5b66846cbed42bf5d478da)
>>>>>>> dbec4ba7
version = "0.1.1"
description = "TLS support for OCaml"
requires = "cstruct.syntax sexplib.syntax nocrypto x509"
archive(byte) = "tls.cma"
archive(byte, plugin) = "tls.cma"
archive(native) = "tls.cmxa"
archive(native, plugin) = "tls.cmxs"
exists_if = "tls.cma"
package "mirage" (
 version = "0.1.1"
 description = "TLS support for OCaml"
<<<<<<< HEAD
 requires = "x509 tls mirage-types ipaddr lwt lwt.syntax"
=======
 requires = "x509 tls mirage lwt lwt.syntax io-page"
>>>>>>> dbec4ba7
 archive(byte) = "tls-mirage.cma"
 archive(byte, plugin) = "tls-mirage.cma"
 archive(native) = "tls-mirage.cmxa"
 archive(native, plugin) = "tls-mirage.cmxs"
 exists_if = "tls-mirage.cma"
)

package "lwt" (
 version = "0.1.1"
 description = "TLS support for OCaml"
 requires = "x509 tls lwt.syntax lwt.unix cstruct.lwt"
 archive(byte) = "tls-lwt.cma"
 archive(byte, plugin) = "tls-lwt.cma"
 archive(native) = "tls-lwt.cmxa"
 archive(native, plugin) = "tls-lwt.cmxs"
 exists_if = "tls-lwt.cma"
)
# OASIS_STOP
<|MERGE_RESOLUTION|>--- conflicted
+++ resolved
@@ -1,9 +1,5 @@
 # OASIS_START
-<<<<<<< HEAD
-# DO NOT EDIT (digest: 3b8156b87a32319f0097285d02aee110)
-=======
-# DO NOT EDIT (digest: c592bbcacf5b66846cbed42bf5d478da)
->>>>>>> dbec4ba7
+# DO NOT EDIT (digest: 0bca644ab6dfee02c8c1814877a6f1a2)
 version = "0.1.1"
 description = "TLS support for OCaml"
 requires = "cstruct.syntax sexplib.syntax nocrypto x509"
@@ -15,11 +11,7 @@
 package "mirage" (
  version = "0.1.1"
  description = "TLS support for OCaml"
-<<<<<<< HEAD
- requires = "x509 tls mirage-types ipaddr lwt lwt.syntax"
-=======
- requires = "x509 tls mirage lwt lwt.syntax io-page"
->>>>>>> dbec4ba7
+ requires = "x509 tls mirage-types ipaddr lwt lwt.syntax io-page"
  archive(byte) = "tls-mirage.cma"
  archive(byte, plugin) = "tls-mirage.cma"
  archive(native) = "tls-mirage.cmxa"
